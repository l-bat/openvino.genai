--- conflicted
+++ resolved
@@ -177,11 +177,7 @@
     // Perform the first inference
     SchedulerConfig scheduler_config {
         .max_num_batched_tokens = max_batch_size,
-<<<<<<< HEAD
-        .num_kv_blocks = 36800,
-=======
         .num_kv_blocks = 15000,
->>>>>>> 4d3a4fd7
         .block_size = 32,
         .dynamic_split_fuse = dynamic_split_fuse,
         .max_num_seqs = 256, // not used if dynamic_split_fuse=True
