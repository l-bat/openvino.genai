// Copyright (C) 2023-2024 Intel Corporation
// SPDX-License-Identifier: Apache-2.0

#pragma once

#include <vector>
#include <cstdlib>

#include "generation_config.hpp"

enum class SequenceStatus {
    RUNNING = 0,
    FINISHED = 1
};

using TokenIds = std::vector<int64_t>;

class Sequence {
    static uint64_t _get_next_sequence_id() {
        static uint64_t m_counter = 0;
        return m_counter++;
    }

    TokenIds m_generated_ids;
    uint64_t m_id = _get_next_sequence_id();
    SequenceStatus m_status = SequenceStatus::RUNNING;
    float m_cumulative_log_prob = 0.0f;

public:
    using Ptr = std::shared_ptr<Sequence>;
    using CPtr = std::shared_ptr<const Sequence>;

    // don't use directly
    Sequence() = default;

    // don't use directly
    Sequence(const Sequence& seq) :
        m_generated_ids(seq.m_generated_ids),
        m_status(seq.m_status),
        m_cumulative_log_prob(seq.m_cumulative_log_prob) {
        OPENVINO_ASSERT(seq.m_id != m_id);
    }

    static Sequence::Ptr create() {
        return std::make_shared<Sequence>();
    }

    static Sequence::Ptr fork(Sequence::CPtr sequence) {
        return std::make_shared<Sequence>(*sequence);
    }

    bool operator ==(const Sequence& other) const {
        return other.m_id == m_id;
    }

    uint64_t get_id() const {
        return m_id;
    }

    bool has_finished() const {
        return m_status == SequenceStatus::FINISHED;
    }

    bool is_running() const {
        return m_status == SequenceStatus::RUNNING;
    }

    void set_status(SequenceStatus status) {
        m_status = status;
    }

    // appends new tokens to a generated part
    void append_token(int64_t token_id, float log_prob) {
        m_cumulative_log_prob += log_prob;
        m_generated_ids.push_back(token_id);
    }

    size_t get_generated_len() const {
        return m_generated_ids.size();
    }

    const TokenIds & get_generated_ids() const {
        return m_generated_ids;
    }

    float get_cumulative_log_probs() const {
        return m_cumulative_log_prob;
    }

<<<<<<< HEAD
    // TODO: need to remove this when sampling is fixed to properly handle the case when sequnce group is returned after preemption 
    void remove_tokens(size_t count) {
        OPENVINO_ASSERT(m_generated_ids.size() >= count);
        m_generated_ids.erase(m_generated_ids.end() - count, m_generated_ids.end());
=======
    float get_beam_search_score(const GenerationConfig& sampling_params) const {
        float cumulative_log_prob = get_cumulative_log_probs(), highest_attainable_score = 0.0f;
        float current_length = get_generated_len() + 1;

        if (StopCriteria::HEURISTIC == sampling_params.stop_criteria) {
            highest_attainable_score = cumulative_log_prob / std::pow(current_length, sampling_params.length_penalty);
        } else if (StopCriteria::NEVER == sampling_params.stop_criteria) {
            size_t length = sampling_params.length_penalty > 0.0 ? sampling_params.max_new_tokens : current_length;
            highest_attainable_score = cumulative_log_prob / std::pow(length, sampling_params.length_penalty);
        } else if (StopCriteria::EARLY == sampling_params.stop_criteria) {
            // nothing to do
        }

        return highest_attainable_score;
>>>>>>> 5a3a3a5a
    }
};

// contains a list of Sequences in generic case (beam search or parallel sampling)
// - each sequence shares the same prompt and KV-caches for promp
// - in case of beam search each sequence also shares specific part of generic phase
//   via reference counter machanism on BlockManager level
class SequenceGroup {
    uint64_t m_request_id;
    std::vector<Sequence::Ptr> m_sequences;
    GenerationConfig m_sampling_params;
    std::size_t m_block_size;
    TokenIds m_prompt_ids;
 
    // amount of processed tokens, e.g. prompt can be processed using multiple consequence inferences
    // so, we need to track which part of the prompt we have already processed
    size_t m_num_processed_tokens = 0;
    // a number of scheduled tokens by Scheduler::schedule logic
    size_t m_num_scheduled_tokens = 0;
    // context length of longest sequence within a group
    size_t m_max_content_len = 0;

    SequenceGroup(uint64_t request_id, const GenerationConfig& sampling_params, std::size_t block_size)
        : m_request_id(request_id),
          m_sampling_params(sampling_params),
          m_block_size(block_size) { }
public:
    using Ptr = std::shared_ptr<SequenceGroup>;
    using CPtr = std::shared_ptr<const SequenceGroup>;

    SequenceGroup(uint64_t request_id, const TokenIds& input_ids, const GenerationConfig& sampling_params, std::size_t block_size)
        : SequenceGroup(request_id, ov::Tensor(ov::element::i64, ov::Shape{input_ids.size()}, (void *)input_ids.data()), sampling_params, block_size) {
    }

    SequenceGroup(uint64_t request_id, const ov::Tensor input_ids, const GenerationConfig& sampling_params, std::size_t block_size)
        : SequenceGroup(request_id, sampling_params, block_size) {
        add_sequence(Sequence::create());

        m_prompt_ids.resize(input_ids.get_size());
        std::copy_n(input_ids.data<int64_t>(), input_ids.get_size(), m_prompt_ids.begin());
    }

    void add_sequence(const Sequence::Ptr & sequence) {
        m_sequences.emplace_back(sequence);
    }

    void remove_sequence(uint64_t sequence_id) {
        auto remove_it = std::remove_if(m_sequences.begin(), m_sequences.end(), [sequence_id] (Sequence::Ptr seq) {
            return seq->get_id() == sequence_id;
        });
        OPENVINO_ASSERT(remove_it != m_sequences.end(), "Failed to remove sequence with specified ID");
        m_sequences.erase(remove_it);
    }

    size_t get_prompt_len() const {
        return m_prompt_ids.size();
    }

    // a sequence group can generate new tokens if it already proccessed m_max_content_len before
    bool can_generate_tokens() const {
        return m_max_content_len >= get_prompt_len();
    }

    Sequence::Ptr operator[] (size_t index) {
        OPENVINO_ASSERT(m_sequences.size() > index);
        return m_sequences[index];
    }

    Sequence::CPtr operator[] (size_t index) const {
        OPENVINO_ASSERT(m_sequences.size() > index);
        return m_sequences[index];
    }

    size_t num_total_seqs() const {
        return m_sequences.size();
    }

    size_t num_finished_seqs() const {
        return std::count_if(m_sequences.begin(), m_sequences.end(), [] (Sequence::CPtr seq) {
            return seq->has_finished();
        });
    }

    size_t num_running_seqs() const {
        return num_total_seqs() - num_finished_seqs();
    }

    bool has_finished() const {
        return num_running_seqs() == 0;
    }

    bool is_running() const {
        return !has_finished();
    }

    std::vector<Sequence::CPtr> get_finished_sequences() const {
        std::vector<Sequence::CPtr> finished_seqs;
        for (size_t seq_id = 0; seq_id < m_sequences.size(); ++seq_id) {
            if (m_sequences[seq_id]->has_finished()) {
                finished_seqs.push_back(m_sequences[seq_id]);
            }
        }

        // do we need to sort sequences here or sampler can handle it for us?
        std::sort(finished_seqs.begin(), finished_seqs.end(), [=] (Sequence::CPtr s1, Sequence::CPtr s2) {
            return s1->get_beam_search_score(m_sampling_params) > s2->get_beam_search_score(m_sampling_params);
        });

        return finished_seqs;
    }

    std::vector<Sequence::Ptr> get_running_sequences() {
        std::vector<Sequence::Ptr> running_seqs;
        for (size_t seq_id = 0; seq_id < m_sequences.size(); ++seq_id) {
            if (m_sequences[seq_id]->is_running()) {
                running_seqs.emplace_back(m_sequences[seq_id]);
            }
        }

        return running_seqs;
    }

    std::vector<Sequence::CPtr> get_running_sequences() const {
        std::vector<Sequence::CPtr> running_seqs;
        for (size_t seq_id = 0; seq_id < m_sequences.size(); ++seq_id) {
            if (m_sequences[seq_id]->is_running()) {
                running_seqs.emplace_back(m_sequences[seq_id]);
            }
        }

        return running_seqs;
    }

    uint64_t get_request_id() const {
        return m_request_id;
    }

    size_t get_num_scheduled_tokens() const {
        return m_num_scheduled_tokens;
    }

    size_t get_num_processed_tokens() const {
        return m_num_processed_tokens;
    }

    void preempt_tokens(size_t num_preempt_tokens) {
        OPENVINO_ASSERT(num_preempt_tokens <= m_num_processed_tokens);
        m_num_processed_tokens -= num_preempt_tokens;
        m_max_content_len -= num_preempt_tokens;

        // this removal of tokens prevents duplicating of generated tokens after preemption of a sequence
        // TODO: need to remove this when sampling is fixed to properly handle the case when sequnce group is returned after preemption
        for (auto seq: m_sequences) {
            seq->remove_tokens(std::min<size_t>(num_preempt_tokens, seq->get_generated_len()));
        }
    }

    // returns context length taking into account scheduled tokens
    size_t get_context_len() const {
        OPENVINO_ASSERT(!has_finished());
        return get_num_processed_tokens() + get_num_scheduled_tokens();
    }

    bool requires_sampling() const {
        return get_context_len() >= get_prompt_len();
    }

    void schedule_tokens(size_t num_tokens) {
        m_num_scheduled_tokens = num_tokens;
    }

    void clear_scheduled_tokens() {
        m_num_scheduled_tokens = 0;
    }

    bool is_scheduled() const {
        return m_num_scheduled_tokens > 0;
    }

    size_t get_num_available_tokens_for_batching() const {
        OPENVINO_ASSERT(!has_finished(), "Internal error: this function cannot be called on finished sequence group");
        OPENVINO_ASSERT(get_num_scheduled_tokens() == 0, "Internal error: this function cannot be called when we are already in scheduling phase");
        // if sequence group has not finished, it has at least one token to process
        size_t num_available_tokens = std::max(get_prompt_len(), m_max_content_len);
        return std::max<size_t>(num_available_tokens - m_num_processed_tokens, 1u);
    }

    // mark current schedule phase as finished and updates internal counters
    void finish_iteration() {
        m_num_processed_tokens += m_num_scheduled_tokens;
        // if some processed tokens were evicted, max content len is greater than number of processed tokens
        m_max_content_len = std::max(m_max_content_len, m_num_processed_tokens);
        clear_scheduled_tokens();
    }

    const TokenIds& get_prompt_ids() const {
        return m_prompt_ids;
    }

    size_t get_num_logical_blocks() const {
        return (get_context_len() + m_block_size - 1) / m_block_size;
    }

    // requires number of physical blocks for next generation
    size_t get_num_blocks() const {
        return get_num_logical_blocks();
    }

    size_t get_block_size() const {
        return m_block_size;
    }

    Sequence::Ptr fork_sequence(Sequence::CPtr sequence) {
        m_sequences.emplace_back(Sequence::fork(sequence));
        return m_sequences.back();
    }

    const GenerationConfig& get_sampling_parameters() const {
        return m_sampling_params;
    }
};<|MERGE_RESOLUTION|>--- conflicted
+++ resolved
@@ -87,12 +87,12 @@
         return m_cumulative_log_prob;
     }
 
-<<<<<<< HEAD
     // TODO: need to remove this when sampling is fixed to properly handle the case when sequnce group is returned after preemption 
     void remove_tokens(size_t count) {
         OPENVINO_ASSERT(m_generated_ids.size() >= count);
-        m_generated_ids.erase(m_generated_ids.end() - count, m_generated_ids.end());
-=======
+        m_generated_ids.erase(m_generated_ids.end() - count, m_generated_ids.end());    
+    }
+
     float get_beam_search_score(const GenerationConfig& sampling_params) const {
         float cumulative_log_prob = get_cumulative_log_probs(), highest_attainable_score = 0.0f;
         float current_length = get_generated_len() + 1;
@@ -107,7 +107,6 @@
         }
 
         return highest_attainable_score;
->>>>>>> 5a3a3a5a
     }
 };
 
